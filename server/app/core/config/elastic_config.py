# index 설정
ELASTIC_MAPPINGS = {
    "properties": {
        "@timestamp": {"type": "date"},
        "@version": {
            "type": "text",
            "fields": {"keyword": {"type": "keyword", "ignore_above": 256}},
        },
        "agent": {
            "properties": {
                "ephemeral_id": {
                    "type": "text",
                    "fields": {"keyword": {"type": "keyword", "ignore_above": 256}},
                },
                "id": {
                    "type": "text",
                    "fields": {"keyword": {"type": "keyword", "ignore_above": 256}},
                },
                "name": {
                    "type": "text",
                    "fields": {"keyword": {"type": "keyword", "ignore_above": 256}},
                },
                "type": {
                    "type": "text",
                    "fields": {"keyword": {"type": "keyword", "ignore_above": 256}},
                },
                "version": {
                    "type": "text",
                    "fields": {"keyword": {"type": "keyword", "ignore_above": 256}},
                },
            }
        },
        "container": {
            "properties": {
                "id": {
                    "type": "text",
                    "fields": {"keyword": {"type": "keyword", "ignore_above": 256}},
                }
            }
        },
        "ecs": {
            "properties": {
                "version": {
                    "type": "text",
                    "fields": {"keyword": {"type": "keyword", "ignore_above": 256}},
                }
            }
        },
        "event": {
            "properties": {
                "original": {
                    "type": "text",
                    "fields": {"keyword": {"type": "keyword", "ignore_above": 256}},
                }
            }
        },
        "host": {
            "properties": {
                "architecture": {
                    "type": "text",
                    "fields": {"keyword": {"type": "keyword", "ignore_above": 256}},
                },
                "hostname": {
                    "type": "text",
                    "fields": {"keyword": {"type": "keyword", "ignore_above": 256}},
                },
                "id": {
                    "type": "text",
                    "fields": {"keyword": {"type": "keyword", "ignore_above": 256}},
                },
                "ip": {
                    "type": "text",
                    "fields": {"keyword": {"type": "keyword", "ignore_above": 256}},
                },
                "mac": {
                    "type": "text",
                    "fields": {"keyword": {"type": "keyword", "ignore_above": 256}},
                },
                "name": {
                    "type": "text",
                    "fields": {"keyword": {"type": "keyword", "ignore_above": 256}},
                },
                "os": {
                    "properties": {
                        "build": {
                            "type": "text",
                            "fields": {
                                "keyword": {"type": "keyword", "ignore_above": 256}
                            },
                        },
                        "family": {
                            "type": "text",
                            "fields": {
                                "keyword": {"type": "keyword", "ignore_above": 256}
                            },
                        },
                        "kernel": {
                            "type": "text",
                            "fields": {
                                "keyword": {"type": "keyword", "ignore_above": 256}
                            },
                        },
                        "name": {
                            "type": "text",
                            "fields": {
                                "keyword": {"type": "keyword", "ignore_above": 256}
                            },
                        },
                        "platform": {
                            "type": "text",
                            "fields": {
                                "keyword": {"type": "keyword", "ignore_above": 256}
                            },
                        },
                        "type": {
                            "type": "text",
                            "fields": {
                                "keyword": {"type": "keyword", "ignore_above": 256}
                            },
                        },
                        "version": {
                            "type": "text",
                            "fields": {
                                "keyword": {"type": "keyword", "ignore_above": 256}
                            },
                        },
                    }
                },
            }
        },
        "input": {
            "properties": {
                "type": {
                    "type": "text",
                    "fields": {"keyword": {"type": "keyword", "ignore_above": 256}},
                }
            }
        },
        "log": {
            "properties": {
                "file": {
                    "properties": {
                        "path": {
                            "type": "text",
                            "fields": {
                                "keyword": {"type": "keyword", "ignore_above": 256}
                            },
                        }
                    }
                },
                "offset": {"type": "long"},
            }
        },
        "message": {
            "type": "text",
            "fields": {"keyword": {"type": "keyword", "ignore_above": 256}},
        },
        "tags": {
            "type": "text",
            "fields": {"keyword": {"type": "keyword", "ignore_above": 256}},
        },
        "comment": {
            "type": "text",
            "fields": {"keyword": {"type": "keyword", "ignore_above": 256}},
        },
        "category": {
            "type": "text",
            "fields": {"keyword": {"type": "keyword", "ignore_above": 256}},
        },
        "message_timestamp": {"type": "date"},
        "log_level": {
            "type": "text",
<<<<<<< HEAD
            "fields": {"keyword": {"type": "keyword", "ignore_above": 256}},
        },
        "vector": {
            "type": "dense_vector",
            "dims": 1536,
            "index": True,
            "similarity": "cosine",
        },
=======
            "fields": {
              "keyword": {
                "type": "keyword",
                "ignore_above": 256
              }
            }
          }
        }
      },
      "log": {
        "properties": {
          "file": {
            "properties": {
              "path": {
                "type": "text",
                "fields": {
                  "keyword": {
                    "type": "keyword",
                    "ignore_above": 256
                  }
                }
              }
            }
          },
          "offset": {
            "type": "long"
          }
        }
      },
      "message": {
        "type": "text",
        "fields": {
          "keyword": {
            "type": "keyword",
            "ignore_above": 256
          }
        }
      },
      "tags": {
        "type": "text",
        "fields": {
          "keyword": {
            "type": "keyword",
            "ignore_above": 256
          }
        }
      },
      "comment": {
        "type": "text",
        "fields": {
          "keyword": {
            "type": "keyword",
            "ignore_above": 256
          }
        }
      },
      "category": {
        "type": "text",
        "fields": {
          "keyword": {
            "type": "keyword",
            "ignore_above": 256
          }
        }
      },
        "message_timestamp": {
        "type": "date"
      },
      "log_level": {
        "type": "text",
        "fields": {
          "keyword": {
            "type": "keyword",
            "ignore_above": 256
          }
        }
      },
      "vector": {
        "type": "dense_vector",
        "dims": 1536,
        "index": True,
        "similarity": "cosine"
      }
>>>>>>> 70791642
    }
}<|MERGE_RESOLUTION|>--- conflicted
+++ resolved
@@ -170,7 +170,6 @@
         "message_timestamp": {"type": "date"},
         "log_level": {
             "type": "text",
-<<<<<<< HEAD
             "fields": {"keyword": {"type": "keyword", "ignore_above": 256}},
         },
         "vector": {
@@ -178,91 +177,6 @@
             "dims": 1536,
             "index": True,
             "similarity": "cosine",
-        },
-=======
-            "fields": {
-              "keyword": {
-                "type": "keyword",
-                "ignore_above": 256
-              }
-            }
-          }
         }
-      },
-      "log": {
-        "properties": {
-          "file": {
-            "properties": {
-              "path": {
-                "type": "text",
-                "fields": {
-                  "keyword": {
-                    "type": "keyword",
-                    "ignore_above": 256
-                  }
-                }
-              }
-            }
-          },
-          "offset": {
-            "type": "long"
-          }
-        }
-      },
-      "message": {
-        "type": "text",
-        "fields": {
-          "keyword": {
-            "type": "keyword",
-            "ignore_above": 256
-          }
-        }
-      },
-      "tags": {
-        "type": "text",
-        "fields": {
-          "keyword": {
-            "type": "keyword",
-            "ignore_above": 256
-          }
-        }
-      },
-      "comment": {
-        "type": "text",
-        "fields": {
-          "keyword": {
-            "type": "keyword",
-            "ignore_above": 256
-          }
-        }
-      },
-      "category": {
-        "type": "text",
-        "fields": {
-          "keyword": {
-            "type": "keyword",
-            "ignore_above": 256
-          }
-        }
-      },
-        "message_timestamp": {
-        "type": "date"
-      },
-      "log_level": {
-        "type": "text",
-        "fields": {
-          "keyword": {
-            "type": "keyword",
-            "ignore_above": 256
-          }
-        }
-      },
-      "vector": {
-        "type": "dense_vector",
-        "dims": 1536,
-        "index": True,
-        "similarity": "cosine"
-      }
->>>>>>> 70791642
     }
 }