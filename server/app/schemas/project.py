from pydantic import BaseModel
from typing import List

from app.core.utils.roles_utils import ProjectRole


# Project
class ProjectBase(BaseModel):
    name: str
    description: str


class ProjectCreate(ProjectBase):
    pass


class Project(ProjectBase):
    id: int
    api_key: str
    model_config = {  # SQLAlchemy 객체를 Pydantic 모델로 자동 변환해주는 설정
        "from_attributes": True
    }


# UserProject
class UserProjectBase(BaseModel):
    user_id: int
    project_id: int


# ProjectSetting
class ProjectKeywordsBase(BaseModel):
    keywords: List[str]


class ProjectKeywordsUpdate(ProjectKeywordsBase):
    model_config = {  # SQLAlchemy 객체를 Pydantic 모델로 자동 변환해주는 설정
        "from_attributes": True,
        "json_schema_extra": {  # OpenAPI에 포함될 예시
            "example": {"keywords": ["error", "warning", "critical"]}
        },
    }


# Project Invite
class ProjectInvite(BaseModel):
<<<<<<< HEAD
    invite_code: str


class ProjectMembers(BaseModel):
    id: int
    name: str
    role: ProjectRole


# Role Change
class RoleChange(BaseModel):
    user_id: int
    new_role: ProjectRole
=======
    invite_code: str
>>>>>>> 5c603647
<|MERGE_RESOLUTION|>--- conflicted
+++ resolved
@@ -44,9 +44,7 @@
 
 # Project Invite
 class ProjectInvite(BaseModel):
-<<<<<<< HEAD
     invite_code: str
-
 
 class ProjectMembers(BaseModel):
     id: int
@@ -57,7 +55,4 @@
 # Role Change
 class RoleChange(BaseModel):
     user_id: int
-    new_role: ProjectRole
-=======
-    invite_code: str
->>>>>>> 5c603647
+    new_role: ProjectRole