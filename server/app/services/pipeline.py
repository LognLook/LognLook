--- conflicted
+++ resolved
@@ -11,10 +11,7 @@
 from app.models.project import Project
 
 from app.core.utils import log_utils as LogUtils
-<<<<<<< HEAD
-=======
 
->>>>>>> 70791642
 
 
 class PipelineService:
@@ -30,7 +27,6 @@
         """
         # 데이터베이스에서 유저 설정 카테고리, 언어, 인덱스 정보를 가져옴
         log_message = log_data.get("message", "")
-<<<<<<< HEAD
         project = self.db.query(Project).filter(Project.api_key == api_key).first()
         if not project:
             raise HTTPException(status_code=404, detail="Project not found")
@@ -38,9 +34,6 @@
         category_list = project.setting.log_keywords
         language = project.language
         ai_msg = self._gen_ai_msg(log_message, category_list, language)
-=======
-        ai_msg = self._gen_ai_msg(log_message, from_db.category_list, from_db.language)
->>>>>>> 70791642
         # ai_msg = AIMessage(
         #     comment="유저가 비밀번호를 잘못 입력했습니다.",
         #     category="유저 입력 에러"
@@ -49,31 +42,19 @@
         log_data["comment"] = ai_msg.comment
         log_data["category"] = ai_msg.category
         log_data["vector"] = vector
-<<<<<<< HEAD
         log_data["message_timestamp"] = LogUtils.extract_timestamp_from_message(
             log_message
         )
         log_data["log_level"] = LogUtils.extract_log_level(log_message)
-=======
-        log_data["message_timestamp"] = LogUtils.extract_timestamp_from_message(log_message)
-        log_data["log_level"] = LogUtils.extract_log_level(log_message)
-        
->>>>>>> 70791642
         # elasticsearch에 저장
         body = log_data
         index = project.index
         self.es.save_document(index=index, document=body)
 
         return log_data
-<<<<<<< HEAD
 
     def _gen_ai_msg(self, log_msg: str, category_list: list, language: Language):
         """
-=======
-    
-    def _gen_ai_msg(self, log_msg: str, category_list: list, language: Language):
-        '''
->>>>>>> 70791642
         로그 메세지에 대한 코멘트를 생성하는 함수
         """
         comment_model = LLMFactory.create_mini_chat_model()
@@ -97,11 +78,7 @@
         return chain.invoke([HumanMessage(content=formatted_prompt)])
 
     def _embed_comment(self, comment: str):
-<<<<<<< HEAD
         """
-=======
-        '''
->>>>>>> 70791642
         코멘트를 임베딩하는 함수
         """
         embedding_model = LLMFactory.create_embedding_model()
