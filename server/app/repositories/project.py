--- conflicted
+++ resolved
@@ -182,9 +182,7 @@
     except Exception as e:
         db.rollback()
         logging.error(f"Error deleting project: {e}")
-<<<<<<< HEAD
         return False
-
 
 def get_project_members(db: Session, project_id: int) -> List[dict]:
     """프로젝트 멤버들의 역할 조회"""
@@ -228,6 +226,4 @@
     except Exception as e:
         db.rollback()
         logging.error(f"Error updating user role: {e}")
-=======
->>>>>>> 5c603647
         return False